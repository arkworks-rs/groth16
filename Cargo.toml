--- conflicted
+++ resolved
@@ -33,20 +33,13 @@
 csv = { version = "1" }
 ark-bls12-381 = { version = "0.5.0", default-features = false, features = ["curve"] }
 ark-bls12-377 = { version = "0.5.0", default-features = false, features = ["curve"] }
-<<<<<<< HEAD
-ark-bn254 = { version = "0.5.0", default-features = false, features = ["curve"] }
-=======
->>>>>>> 09bec98c
 ark-bw6-761 = { version = "0.5.0", default-features = false }
 ark-mnt4-298 = { version = "0.5.0", default-features = false, features = ["r1cs", "curve"] }
 ark-mnt6-298 = { version = "0.5.0", default-features = false, features = ["r1cs"] }
 ark-mnt4-753 = { version = "0.5.0", default-features = false, features = ["r1cs", "curve"] }
 ark-mnt6-753 = { version = "0.5.0", default-features = false, features = ["r1cs"] }
 ark-r1cs-std = { version = "0.5.0", default-features = false }
-<<<<<<< HEAD
-=======
 ark-bn254 = { version = "0.5.0", default-features = false, features = ["curve"] }
->>>>>>> 09bec98c
 
 [features]
 default = ["parallel"]
@@ -84,9 +77,6 @@
 lto = "thin"
 incremental = true
 debug-assertions = true
-<<<<<<< HEAD
-debug = true
-=======
 debug = true
 
 
@@ -107,5 +97,4 @@
 # ark-crypto-primitives = { git = "https://github.com/arkworks-rs/crypto-primitives/" }
 
 # ark-relations = { git = "https://github.com/arkworks-rs/snark/" }
-# ark-snark = { git = "https://github.com/arkworks-rs/snark/" }
->>>>>>> 09bec98c
+# ark-snark = { git = "https://github.com/arkworks-rs/snark/" }