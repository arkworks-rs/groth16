use crate::{
    r1cs_to_qap::{LibsnarkReduction, R1CStoQAP},
    ProvingKey, Vec, VerifyingKey,
};
use ark_ec::{pairing::Pairing, scalar_mul::fixed_base::FixedBase, CurveGroup, Group};
use ark_ff::{Field, PrimeField, UniformRand, Zero};
use ark_poly::{EvaluationDomain, GeneralEvaluationDomain};
use ark_relations::r1cs::{
    ConstraintSynthesizer, ConstraintSystem, OptimizationGoal, Result as R1CSResult,
    SynthesisError, SynthesisMode,
};
use ark_std::rand::Rng;
use ark_std::{cfg_into_iter, cfg_iter};

#[cfg(feature = "parallel")]
use rayon::prelude::*;

#[inline]
/// Generates a random common reference string for
/// a circuit.
pub fn generate_random_parameters<E, C, R>(circuit: C, rng: &mut R) -> R1CSResult<ProvingKey<E>>
where
    E: Pairing,
    C: ConstraintSynthesizer<E::ScalarField>,
    R: Rng,
{
    generate_random_parameters_with_reduction::<E, C, R, LibsnarkReduction>(circuit, rng)
}

/// Generates a random common reference string for
/// a circuit using the provided R1CS-to-QAP reduction.
#[inline]
pub fn generate_random_parameters_with_reduction<E, C, R, QAP>(
    circuit: C,
    rng: &mut R,
) -> R1CSResult<ProvingKey<E>>
where
    E: Pairing,
    C: ConstraintSynthesizer<E::ScalarField>,
    R: Rng,
    QAP: R1CStoQAP,
{
    let alpha = E::ScalarField::rand(rng);
    let beta = E::ScalarField::rand(rng);
    let gamma = E::ScalarField::rand(rng);
    let delta = E::ScalarField::rand(rng);

    let g1_generator = E::G1::rand(rng);
    let g2_generator = E::G2::rand(rng);

    generate_parameters_with_qap::<E, C, R, QAP>(
        circuit,
        alpha,
        beta,
        gamma,
        delta,
        g1_generator,
        g2_generator,
        rng,
    )
}

/// Create parameters for a circuit, given some toxic waste, and group generators
pub fn generate_parameters<E, C, R>(
    circuit: C,
    alpha: E::ScalarField,
    beta: E::ScalarField,
    gamma: E::ScalarField,
    delta: E::ScalarField,
    g1_generator: E::G1,
    g2_generator: E::G2,
    rng: &mut R,
) -> R1CSResult<ProvingKey<E>>
where
    E: Pairing,
    C: ConstraintSynthesizer<E::ScalarField>,
    R: Rng,
{
    generate_parameters_with_qap::<E, C, R, LibsnarkReduction>(
        circuit,
        alpha,
        beta,
        gamma,
        delta,
        g1_generator,
        g2_generator,
        rng,
    )
}

/// Create parameters for a circuit, given some toxic waste, R1CS to QAP calculator and group generators
pub fn generate_parameters_with_qap<E, C, R, QAP>(
    circuit: C,
    alpha: E::ScalarField,
    beta: E::ScalarField,
    gamma: E::ScalarField,
    delta: E::ScalarField,
    g1_generator: E::G1,
    g2_generator: E::G2,
    rng: &mut R,
) -> R1CSResult<ProvingKey<E>>
where
    E: Pairing,
    C: ConstraintSynthesizer<E::ScalarField>,
    R: Rng,
    QAP: R1CStoQAP,
{
    type D<F> = GeneralEvaluationDomain<F>;

    let setup_time = start_timer!(|| "Groth16::Generator");
    let cs = ConstraintSystem::new_ref();
    cs.set_optimization_goal(OptimizationGoal::Constraints);
    cs.set_mode(SynthesisMode::Setup);

    // Synthesize the circuit.
    let synthesis_time = start_timer!(|| "Constraint synthesis");
    circuit.generate_constraints(cs.clone())?;
    end_timer!(synthesis_time);

    let lc_time = start_timer!(|| "Inlining LCs");
    cs.finalize();
    end_timer!(lc_time);

    // Following is the mapping of symbols from the Groth16 paper to this implementation
    // l -> num_instance_variables
    // m -> qap_num_variables
    // x -> t
    // t(x) - zt
    // u_i(x) -> a
    // v_i(x) -> b
    // w_i(x) -> c

    ///////////////////////////////////////////////////////////////////////////
    let domain_time = start_timer!(|| "Constructing evaluation domain");

    let domain_size = cs.num_constraints() + cs.num_instance_variables();
    let domain = D::new(domain_size).ok_or(SynthesisError::PolynomialDegreeTooLarge)?;
    let t = domain.sample_element_outside_domain(rng);

    end_timer!(domain_time);
    ///////////////////////////////////////////////////////////////////////////

    let reduction_time = start_timer!(|| "R1CS to QAP Instance Map with Evaluation");
    let num_instance_variables = cs.num_instance_variables();
    let (a, b, c, zt, qap_num_variables, m_raw) =
        QAP::instance_map_with_evaluation::<E::ScalarField, D<E::ScalarField>>(cs, &t)?;
    end_timer!(reduction_time);

    // Compute query densities
    let non_zero_a: usize = cfg_into_iter!(0..qap_num_variables)
        .map(|i| usize::from(!a[i].is_zero()))
        .sum();

    let non_zero_b: usize = cfg_into_iter!(0..qap_num_variables)
        .map(|i| usize::from(!b[i].is_zero()))
        .sum();

    let scalar_bits = E::ScalarField::MODULUS_BIT_SIZE as usize;

    let gamma_inverse = gamma.inverse().ok_or(SynthesisError::UnexpectedIdentity)?;
    let delta_inverse = delta.inverse().ok_or(SynthesisError::UnexpectedIdentity)?;

    let gamma_abc = cfg_iter!(a[..num_instance_variables])
        .zip(&b[..num_instance_variables])
        .zip(&c[..num_instance_variables])
        .map(|((a, b), c)| (beta * a + &(alpha * b) + c) * &gamma_inverse)
        .collect::<Vec<_>>();

    let l = cfg_iter!(a[num_instance_variables..])
        .zip(&b[num_instance_variables..])
        .zip(&c[num_instance_variables..])
        .map(|((a, b), c)| (beta * a + &(alpha * b) + c) * &delta_inverse)
        .collect::<Vec<_>>();

    drop(c);

    // Compute B window table
    let g2_time = start_timer!(|| "Compute G2 table");
    let g2_window = FixedBase::get_mul_window_size(non_zero_b);
    let g2_table = FixedBase::get_window_table::<E::G2>(scalar_bits, g2_window, g2_generator);
    end_timer!(g2_time);

    // Compute the B-query in G2
    let b_g2_time = start_timer!(|| "Calculate B G2");
    let b_g2_query = FixedBase::msm::<E::G2>(scalar_bits, g2_window, &g2_table, &b);
    drop(g2_table);
    end_timer!(b_g2_time);

    // Compute G window table
    let g1_window_time = start_timer!(|| "Compute G1 window table");
    let g1_window =
        FixedBase::get_mul_window_size(non_zero_a + non_zero_b + qap_num_variables + m_raw + 1);
    let g1_table = FixedBase::get_window_table::<E::G1>(scalar_bits, g1_window, g1_generator);
    end_timer!(g1_window_time);

    // Generate the R1CS proving key
    let proving_key_time = start_timer!(|| "Generate the R1CS proving key");

    let alpha_g1 = g1_generator.mul_bigint(&alpha.into_bigint());
    let beta_g1 = g1_generator.mul_bigint(&beta.into_bigint());
    let beta_g2 = g2_generator.mul_bigint(&beta.into_bigint());
    let delta_g1 = g1_generator.mul_bigint(&delta.into_bigint());
    let delta_g2 = g2_generator.mul_bigint(&delta.into_bigint());

    // Compute the A-query
    let a_time = start_timer!(|| "Calculate A");
    let a_query = FixedBase::msm::<E::G1>(scalar_bits, g1_window, &g1_table, &a);
    drop(a);
    end_timer!(a_time);

    // Compute the B-query in G1
    let b_g1_time = start_timer!(|| "Calculate B G1");
    let b_g1_query = FixedBase::msm::<E::G1>(scalar_bits, g1_window, &g1_table, &b);
    drop(b);
    end_timer!(b_g1_time);

    // Compute the H-query
    let h_time = start_timer!(|| "Calculate H");
    let h_query = FixedBase::msm::<E::G1>(
        scalar_bits,
        g1_window,
        &g1_table,
        &QAP::h_query_scalars::<_, D<E::ScalarField>>(m_raw - 1, t, zt, delta_inverse)?,
    );

    end_timer!(h_time);

    // Compute the L-query
    let l_time = start_timer!(|| "Calculate L");
<<<<<<< HEAD
    let l_query =
        FixedBaseMSM::multi_scalar_mul::<E::G1Projective>(scalar_bits, g1_window, &g1_table, &l);
=======
    let l_query = FixedBase::msm::<E::G1>(
        scalar_bits,
        g1_window,
        &g1_table,
        &l[num_instance_variables..],
    );
>>>>>>> 3464e791
    drop(l);
    end_timer!(l_time);

    end_timer!(proving_key_time);

    // Generate R1CS verification key
    let verifying_key_time = start_timer!(|| "Generate the R1CS verification key");
    let gamma_g2 = g2_generator.mul_bigint(&gamma.into_bigint());
    let gamma_abc_g1 = FixedBase::msm::<E::G1>(scalar_bits, g1_window, &g1_table, &gamma_abc);

    drop(g1_table);

    end_timer!(verifying_key_time);

    let vk = VerifyingKey::<E> {
        alpha_g1: alpha_g1.into_affine(),
        beta_g2: beta_g2.into_affine(),
        gamma_g2: gamma_g2.into_affine(),
        delta_g2: delta_g2.into_affine(),
        gamma_abc_g1: E::G1::normalize_batch(&gamma_abc_g1),
    };

    let batch_normalization_time = start_timer!(|| "Convert proving key elements to affine");
    let a_query = E::G1::normalize_batch(&a_query);
    let b_g1_query = E::G1::normalize_batch(&b_g1_query);
    let b_g2_query = E::G2::normalize_batch(&b_g2_query);
    let h_query = E::G1::normalize_batch(&h_query);
    let l_query = E::G1::normalize_batch(&l_query);
    end_timer!(batch_normalization_time);
    end_timer!(setup_time);

    Ok(ProvingKey {
        vk,
        beta_g1: beta_g1.into_affine(),
        delta_g1: delta_g1.into_affine(),
        a_query,
        b_g1_query,
        b_g2_query,
        h_query,
        l_query,
    })
}<|MERGE_RESOLUTION|>--- conflicted
+++ resolved
@@ -227,17 +227,7 @@
 
     // Compute the L-query
     let l_time = start_timer!(|| "Calculate L");
-<<<<<<< HEAD
-    let l_query =
-        FixedBaseMSM::multi_scalar_mul::<E::G1Projective>(scalar_bits, g1_window, &g1_table, &l);
-=======
-    let l_query = FixedBase::msm::<E::G1>(
-        scalar_bits,
-        g1_window,
-        &g1_table,
-        &l[num_instance_variables..],
-    );
->>>>>>> 3464e791
+    let l_query = FixedBaseMSM::multi_scalar_mul::<E::G1>(scalar_bits, g1_window, &g1_table, &l);
     drop(l);
     end_timer!(l_time);
 
